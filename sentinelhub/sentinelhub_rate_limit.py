"""
Module implementing rate limiting logic for Sentinel Hub service
"""
import time
<<<<<<< HEAD
=======

>>>>>>> 75d63b6b
from enum import Enum


class SentinelHubRateLimit:
    """ Class implementing rate limiting logic of Sentinel Hub service

    It has 2 public methods:
     - register_next - tells if next download can start or if not, what is the wait before it can be asked again
     - update - updates expectations according to headers obtained from download

    The rate limiting object is collecting information about the status of rate limiting policy buckets from
    Sentinel Hub service. According to this information and a feedback from download requests it adapts expectations
    about when the next download attempt will be possible.
    """

    REQUEST_RETRY_HEADER = 'Retry-After'
    REQUEST_COUNT_HEADER = 'X-RateLimit-Remaining'
    UNITS_RETRY_HEADER = 'X-ProcessingUnits-Retry-After'
    UNITS_COUNT_HEADER = 'X-ProcessingUnits-Remaining'
    VIOLATION_HEADER = 'X-RateLimit-ViolatedPolicy'

    def __init__(self, num_processes=1, minimum_wait_time=0.05, maximum_wait_time=60.0):
        """
        :param num_processes: Number of parallel download processes running.
        :type num_processes: int
        :param minimum_wait_time: Minimum wait time between two consecutive download requests in seconds.
        :type minimum_wait_time: float
        :param maximum_wait_time: Maximum wait time between two consecutive download requests in seconds.
        :type maximum_wait_time: float
        """
        self.wait_time = min(num_processes * minimum_wait_time, maximum_wait_time)
        self.next_download_time = time.monotonic()

    def register_next(self):
        """ Determines if next download request can start or not by returning the waiting time in seconds.
        """
        current_time = time.monotonic()
        wait_time = max(self.next_download_time - current_time, 0)

        if wait_time == 0:
            self.next_download_time = max(current_time + self.wait_time, self.next_download_time)

        return wait_time

    def update(self, headers):
        """ Update the next possible download time if the service has responded with the rate limit
        """
<<<<<<< HEAD

        retry_after = max(int(headers.get(self.REQUEST_RETRY_HEADER, 0)), int(headers.get(self.UNITS_RETRY_HEADER, 0)))
        retry_after = retry_after / 1000
=======
        retry_after = max(int(headers.get(self.REQUEST_RETRY_HEADER, 0)), int(headers.get(self.UNITS_RETRY_HEADER, 0)))
        retry_after = retry_after / 1000

        if retry_after:
            self.next_download_time = max(time.monotonic() + retry_after, self.next_download_time)
>>>>>>> 75d63b6b

        if retry_after:
            self.next_download_time = max(time.monotonic() + retry_after, self.next_download_time)

class PolicyBucket:
    """ A class representing Sentinel Hub policy bucket
    """
    def __init__(self, policy_type, policy_payload):
        """
        :param policy_type: A type of policy
        :type policy_type: PolicyType or str
        :param policy_payload: A dictionary of policy parameters
        :type policy_payload: dict
        """

        self.policy_type = PolicyType(policy_type)

        self.capacity = float(policy_payload['capacity'])
        self.refill_period = policy_payload['samplingPeriod']

        # The following is the same as if we would interpret samplingPeriod string
        self.refill_per_second = 10 ** 9 / policy_payload['nanosBetweenRefills']

        self._content = self.capacity

    def __repr__(self):
        """ Representation of the bucket content
        """
        return '{}(policy_type={}, content={}/{}, refill_period={}, refill_per_second={})' \
               ''.format(self.__class__.__name__, self.policy_type, self.content, self.capacity, self.refill_period,
                         self.refill_per_second)

    @property
    def content(self):
        """ Variable `content` can be accessed as a property
        """
        return self._content

    @content.setter
    def content(self, value):
        """ Variable `content` can be modified by external classes
        """
        self._content = value

    def count_cost_per_second(self, elapsed_time, new_content):
        """ Calculates the cost per second for the bucket given the elapsed time and the new content.

        In the calculation it assumes that during the elapsed time bucket was being filled all the time - i.e. it
        assumes the bucket has never been full for a non-zero amount of time in the elapsed time period.
        """
        content_difference = self.content - new_content
        if not self.is_fixed():
            content_difference += elapsed_time * self.refill_per_second

        return content_difference / elapsed_time

    def get_wait_time(self, elapsed_time, process_num, cost_per_request, requests_completed, buffer_cost=0.5):
        """ Expected time a user would have to wait for this bucket
        """
<<<<<<< HEAD
        overall_completed_cost = requests_completed * expected_cost_per_request * expected_process_num
=======
        overall_completed_cost = requests_completed * cost_per_request * process_num
>>>>>>> 75d63b6b
        expected_content = max(self.content + elapsed_time * self.refill_per_second - overall_completed_cost, 0)

        if self.is_fixed():
            if expected_content < cost_per_request:
                return -1
            return 0

        return max(cost_per_request - expected_content + buffer_cost, 0) / self.refill_per_second

    def is_request_bucket(self):
        """ Checks if bucket counts requests
        """
        return self.policy_type is PolicyType.REQUESTS

    def is_fixed(self):
        """ Checks if bucket has a fixed number of requests
        """
        return self.refill_period == 'PT0S'


class PolicyType(Enum):
    """ Enum defining different types of policies
    """
    PROCESSING_UNITS = 'PROCESSING_UNITS'
    REQUESTS = 'REQUESTS'<|MERGE_RESOLUTION|>--- conflicted
+++ resolved
@@ -2,10 +2,7 @@
 Module implementing rate limiting logic for Sentinel Hub service
 """
 import time
-<<<<<<< HEAD
-=======
 
->>>>>>> 75d63b6b
 from enum import Enum
 
 
@@ -53,17 +50,9 @@
     def update(self, headers):
         """ Update the next possible download time if the service has responded with the rate limit
         """
-<<<<<<< HEAD
 
         retry_after = max(int(headers.get(self.REQUEST_RETRY_HEADER, 0)), int(headers.get(self.UNITS_RETRY_HEADER, 0)))
         retry_after = retry_after / 1000
-=======
-        retry_after = max(int(headers.get(self.REQUEST_RETRY_HEADER, 0)), int(headers.get(self.UNITS_RETRY_HEADER, 0)))
-        retry_after = retry_after / 1000
-
-        if retry_after:
-            self.next_download_time = max(time.monotonic() + retry_after, self.next_download_time)
->>>>>>> 75d63b6b
 
         if retry_after:
             self.next_download_time = max(time.monotonic() + retry_after, self.next_download_time)
@@ -123,11 +112,7 @@
     def get_wait_time(self, elapsed_time, process_num, cost_per_request, requests_completed, buffer_cost=0.5):
         """ Expected time a user would have to wait for this bucket
         """
-<<<<<<< HEAD
-        overall_completed_cost = requests_completed * expected_cost_per_request * expected_process_num
-=======
         overall_completed_cost = requests_completed * cost_per_request * process_num
->>>>>>> 75d63b6b
         expected_content = max(self.content + elapsed_time * self.refill_per_second - overall_completed_cost, 0)
 
         if self.is_fixed():
